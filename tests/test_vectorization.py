--- conflicted
+++ resolved
@@ -77,16 +77,9 @@
         @geomstats.vectorization.decorator(
             ['else', 'point', 'point_type'])
         def is_point_type_vector(obj, point, point_type=None):
-<<<<<<< HEAD
-            print(point_type)
-            is_vector_vec = gs.ndim(point) == 2
-            is_vector_vec = helper.to_scalar(is_vector_vec)
-            return is_vector_vec
-=======
             is_point_type_vector = point_type == 'vector'
             is_point_type_vector = helper.to_scalar(is_point_type_vector)
             return is_point_type_vector
->>>>>>> abc1376d
 
         @geomstats.vectorization.decorator(
             ['else', 'point', 'point_type'])
