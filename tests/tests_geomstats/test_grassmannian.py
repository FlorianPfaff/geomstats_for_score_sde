"""Unit tests for the Grassmannian."""
import random

import geomstats.backend as gs
from geomstats.geometry.grassmannian import Grassmannian, GrassmannianCanonicalMetric
from geomstats.geometry.matrices import Matrices
from tests.conftest import TestCase
from tests.data_generation import LevelSetTestData, RiemannianMetricTestData
from tests.parametrizers import LevelSetParametrizer, RiemannianMetricParametrizer

p_xy = gs.array([[1.0, 0.0, 0.0], [0.0, 1.0, 0.0], [0.0, 0.0, 0.0]])
p_yz = gs.array([[0.0, 0.0, 0.0], [0.0, 1.0, 0.0], [0.0, 0.0, 1.0]])
p_xz = gs.array([[1.0, 0.0, 0.0], [0.0, 0.0, 0.0], [0.0, 0.0, 1.0]])

r_y = gs.array([[0.0, 0.0, 1.0], [0.0, 0.0, 0.0], [-1.0, 0.0, 0.0]])
r_z = gs.array([[0.0, -1.0, 0.0], [1.0, 0.0, 0.0], [0.0, 0.0, 0.0]])
pi_2 = gs.pi / 2
pi_4 = gs.pi / 4


class TestGrassmannian(TestCase, metaclass=LevelSetParametrizer):
    space = Grassmannian
    skip_test_extrinsic_intrinsic_composition = True
    skip_test_intrinsic_extrinsic_composition = True

    class TestDataGrassmannian(LevelSetTestData):
        n_list = random.sample(range(3, 6), 2)
        k_list = [random.sample(range(2, n), 1)[0] for n in n_list]
        space_args_list = list(zip(n_list, k_list))
        n_points_list = random.sample(range(1, 5), 2)
        shape_list = [(n, n) for n in n_list]
        n_vecs_list = random.sample(range(1, 5), 2)
        n_samples_list = random.sample(range(1, 5), 2)

        def belongs_data(self):
            smoke_data = [
                dict(n=3, k=2, point=p_xy, expected=True),
                dict(n=3, k=2, point=gs.array([p_yz, p_xz]), expected=[True, True]),
            ]
            return self.generate_tests(smoke_data)

        def random_point_belongs_data(self):
            smoke_space_args_list = [(3, 2), (4, 2)]
            smoke_n_points_list = [1, 2]
            return self._random_point_belongs_data(
                smoke_space_args_list,
                smoke_n_points_list,
                self.space_args_list,
                self.n_points_list,
                1e-3,
            )

        def to_tangent_is_tangent_data(self):

            is_tangent_atol = gs.atol * 1000
            return self._to_tangent_is_tangent_data(
                Grassmannian,
                self.space_args_list,
                self.shape_list,
                self.n_vecs_list,
                is_tangent_atol,
            )

        def projection_belongs_data(self):
            return self._projection_belongs_data(
                self.space_args_list,
                self.shape_list,
                self.n_samples_list,
                belongs_atol=gs.atol * 1000,
            )

    testing_data = TestDataGrassmannian()

    def test_belongs(self, n, k, point, expected):
        self.assertAllClose(self.space(n, k).belongs(point), gs.array(expected))


class TestGrassmannianCanonicalMetric(TestCase, metaclass=RiemannianMetricParametrizer):
    metric = connection = GrassmannianCanonicalMetric
    skip_test_exp_log_composition = True
    skip_test_exp_geodesic_ivp = True

    class TestDataGrassmannianCanonicalMetric(RiemannianMetricTestData):
<<<<<<< HEAD
        n_list = random.sample(range(3, 6), 2)
=======
        n_list = random.sample(range(3, 5), 2)
>>>>>>> 455a7d30
        k_list = [random.sample(range(2, n), 1)[0] for n in n_list]
        metric_args_list = list(zip(n_list, k_list))
        shape_list = [(n, n) for n in n_list]
        space_list = [Grassmannian(n, p) for n, p in metric_args_list]
        n_points_list = random.sample(range(1, 5), 2)
        n_points_a_list = random.sample(range(1, 5), 2)
        n_points_b_list = [1]
        n_tangent_vecs_list = random.sample(range(1, 5), 2)
        n_directions_list = random.sample(range(1, 5), 2)
        n_end_points_list = random.sample(range(1, 5), 2)
        n_t_list = random.sample(range(1, 5), 2)
        batch_size_list = random.sample(range(2, 5), 2)
        n_samples_list = random.sample(range(2, 5), 2)
        alpha_list = [1] * 2
        n_rungs_list = [1] * 2
        scheme_list = ["pole"] * 2

        def exp_data(self):
            smoke_data = [
                dict(
                    n=3,
                    k=2,
                    tangent_vec=Matrices.bracket(pi_2 * r_y, gs.array([p_xy, p_yz])),
                    base_point=gs.array([p_xy, p_yz]),
                    expected=gs.array([p_yz, p_xy]),
                ),
                dict(
                    n=3,
                    k=2,
                    tangent_vec=Matrices.bracket(
                        pi_2 * gs.array([r_y, r_z]), gs.array([p_xy, p_yz])
                    ),
                    base_point=gs.array([p_xy, p_yz]),
                    expected=gs.array([p_yz, p_xz]),
                ),
            ]
            return self.generate_tests(smoke_data)

        def exp_shape_data(self):
            return self._exp_shape_data(
                self.metric_args_list,
                self.space_list,
                self.shape_list,
                self.batch_size_list,
            )

        def log_shape_data(self):
            return self._log_shape_data(
                self.metric_args_list,
                self.space_list,
                self.batch_size_list,
            )

        def squared_dist_is_symmetric_data(self):
            return self._squared_dist_is_symmetric_data(
                self.metric_args_list,
                self.space_list,
                self.n_points_a_list,
                self.n_points_b_list,
                atol=gs.atol * 1000,
            )

        def exp_belongs_data(self):
            return self._exp_belongs_data(
                self.metric_args_list,
                self.space_list,
                self.shape_list,
                self.n_samples_list,
                belongs_atol=gs.atol * 1000,
            )

        def log_is_tangent_data(self):
            return self._log_is_tangent_data(
                self.metric_args_list,
                self.space_list,
                self.n_samples_list,
                is_tangent_atol=gs.atol * 1000,
            )

        def geodesic_ivp_belongs_data(self):
            return self._geodesic_ivp_belongs_data(
                self.metric_args_list,
                self.space_list,
                self.shape_list,
                self.n_points_list,
                belongs_atol=gs.atol * 1000,
            )

        def geodesic_bvp_belongs_data(self):
            return self._geodesic_bvp_belongs_data(
                self.metric_args_list,
                self.space_list,
                self.n_points_list,
                belongs_atol=gs.atol * 1000,
            )

        def log_exp_composition_data(self):
            return self._log_exp_composition_data(
                self.metric_args_list,
                self.space_list,
                self.n_samples_list,
                rtol=gs.rtol * 100,
                atol=gs.atol * 10000,
            )

        def exp_log_composition_data(self):
            return self._exp_log_composition_data(
                self.metric_args_list,
                self.space_list,
                self.shape_list,
                self.n_samples_list,
                rtol=gs.rtol * 100,
                atol=gs.atol * 10000,
            )

        def exp_ladder_parallel_transport_data(self):
            return self._exp_ladder_parallel_transport_data(
                self.metric_args_list,
                self.space_list,
                self.shape_list,
                self.n_samples_list,
                self.n_rungs_list,
                self.alpha_list,
                self.scheme_list,
            )

        def exp_geodesic_ivp_data(self):
            return self._exp_geodesic_ivp_data(
                self.metric_args_list,
                self.space_list,
                self.shape_list,
                self.n_samples_list,
                self.n_points_list,
                rtol=gs.rtol * 10000,
                atol=gs.atol * 10000,
            )

        def parallel_transport_ivp_is_isometry_data(self):
            return self._parallel_transport_ivp_is_isometry_data(
                self.metric_args_list,
                self.space_list,
                self.shape_list,
                self.n_samples_list,
                is_tangent_atol=gs.atol * 1000,
                atol=gs.atol * 1000,
            )

        def parallel_transport_bvp_is_isometry_data(self):
            return self._parallel_transport_bvp_is_isometry_data(
                self.metric_args_list,
                self.space_list,
                self.shape_list,
                self.n_samples_list,
                is_tangent_atol=gs.atol * 1000,
                atol=gs.atol * 1000,
            )

    testing_data = TestDataGrassmannianCanonicalMetric()

    def test_exp(self, n, k, tangent_vec, base_point, expected):
        self.assertAllClose(
            self.metric(n, k).exp(gs.array(tangent_vec), gs.array(base_point)),
            gs.array(expected),
        )<|MERGE_RESOLUTION|>--- conflicted
+++ resolved
@@ -81,11 +81,7 @@
     skip_test_exp_geodesic_ivp = True
 
     class TestDataGrassmannianCanonicalMetric(RiemannianMetricTestData):
-<<<<<<< HEAD
-        n_list = random.sample(range(3, 6), 2)
-=======
         n_list = random.sample(range(3, 5), 2)
->>>>>>> 455a7d30
         k_list = [random.sample(range(2, n), 1)[0] for n in n_list]
         metric_args_list = list(zip(n_list, k_list))
         shape_list = [(n, n) for n in n_list]
