"""Unit tests for the preshape space."""

import geomstats.backend as gs
import geomstats.tests
from geomstats.geometry.matrices import Matrices
from geomstats.geometry.pre_shape import KendallShapeMetric, PreShapeSpace


class TestPreShapeSpace(geomstats.tests.TestCase):
    def setUp(self):
        gs.random.seed(1234)

        self.k_landmarks = 4
        self.m_ambient = 3
        self.space = PreShapeSpace(self.k_landmarks, self.m_ambient)
        self.matrices = self.space.embedding_manifold
        self.n_samples = 10
        self.shape_metric = KendallShapeMetric(
            self.k_landmarks, self.m_ambient)

    def test_belongs(self):
        point = gs.random.rand(self.m_ambient - 1, self.k_landmarks)
        result = self.space.belongs(point)
        self.assertFalse(result)

        point = gs.random.rand(
            self.n_samples, self.m_ambient - 1, self.k_landmarks)
        result = self.space.belongs(point)
        self.assertFalse(gs.all(result))

    def test_random_point_and_belongs(self):
        """Test random uniform and belongs.

        Test that the random uniform method samples
        on the pre-shape space.
        """
        n_samples = self.n_samples
        point = self.space.random_point(n_samples)
        result = self.space.belongs(point)
        expected = gs.array([True] * n_samples)

        self.assertAllClose(expected, result)

    def test_random_point_shape(self):
        point = self.space.random_point()
        result = gs.shape(point)
        expected = (self.k_landmarks, self.m_ambient,)

        self.assertAllClose(result, expected)

        point = self.space.random_point(self.n_samples)
        result = gs.shape(point)
        expected = (self.n_samples, self.k_landmarks, self.m_ambient,)
        self.assertAllClose(result, expected)

    def test_projection_and_belongs(self):
        point = Matrices.transpose(gs.array(
            [[1., 0., 0., 1.],
             [0., 1., 0., 1.],
             [0., 0., 1., 1.]]))
        proj = self.space.projection(point)
        result = self.space.belongs(proj)
        expected = True

        self.assertAllClose(expected, result)

    def test_is_centered(self):
        point = gs.ones((self.k_landmarks, self.m_ambient))
        result = self.space.is_centered(point)
        self.assertFalse(result)

        point = gs.zeros((self.k_landmarks, self.m_ambient))
        result = self.space.is_centered(point)
        self.assertTrue(result)

    def test_to_center_is_center(self):
        point = gs.ones((self.k_landmarks, self.m_ambient))
        point = self.space.center(point)
        result = self.space.is_centered(point)
        self.assertTrue(result)

    def test_to_center_is_centered_vectorization(self):
        point = gs.ones((self.n_samples, self.k_landmarks, self.m_ambient))
        point = self.space.center(point)
        result = gs.all(self.space.is_centered(point))
        self.assertTrue(result)

    def test_is_tangent_to_tangent(self):
        point, vector = self.matrices.random_point(2)
        point = self.space.projection(point)

        result = self.space.is_tangent(vector, point)
        self.assertFalse(result)

        tangent_vec = self.space.to_tangent(vector, point)
        result = self.space.is_tangent(tangent_vec, point)
        self.assertTrue(result)

        vec = gs.array([tangent_vec, vector])
        result = self.space.is_tangent(vec, point)
        expected = gs.array([True, False])
        self.assertAllClose(result, expected)

    def test_vertical_projection(self):
        vector = gs.random.rand(self.k_landmarks, self.m_ambient)
        point = self.space.random_point()
        tan = self.space.to_tangent(vector, point)
        vertical = self.space.vertical_projection(tan, point)
        transposed_point = Matrices.transpose(point)

        tmp_expected = gs.matmul(transposed_point, tan)
        expected = Matrices.transpose(tmp_expected) - tmp_expected

        tmp_result = gs.matmul(transposed_point, vertical)
        result = Matrices.transpose(tmp_result) - tmp_result
        self.assertAllClose(result, expected)

    def test_vertical_projection_vectorization(self):
        vector = gs.random.rand(
            self.n_samples, self.k_landmarks, self.m_ambient)
        point = self.space.random_point(self.n_samples)
        tan = self.space.to_tangent(vector, point)
        vertical = self.space.vertical_projection(tan, point)
        transposed_point = Matrices.transpose(point)

        tmp_expected = gs.matmul(transposed_point, tan)
        expected = Matrices.transpose(tmp_expected) - tmp_expected

        tmp_result = gs.matmul(transposed_point, vertical)
        result = Matrices.transpose(tmp_result) - tmp_result
        self.assertAllClose(result, expected)

    def test_horizontal_projection(self):
        vector = gs.random.rand(self.k_landmarks, self.m_ambient)
        point = self.space.random_point()
        tan = self.space.to_tangent(vector, point)
        horizontal = self.space.horizontal_projection(tan, point)
        transposed_point = Matrices.transpose(point)
        result = gs.matmul(transposed_point, horizontal)
        expected = Matrices.transpose(result)

        self.assertAllClose(result, expected)

    def test_horizontal_projection_vectorized(self):
        vector = gs.random.rand(
            self.n_samples, self.k_landmarks, self.m_ambient)
        point = self.space.random_point(self.n_samples)
        tan = self.space.to_tangent(vector, point)
        horizontal = self.space.horizontal_projection(tan, point)
        transposed_point = Matrices.transpose(point)
        result = gs.matmul(transposed_point, horizontal)
        expected = Matrices.transpose(result)

        self.assertAllClose(result, expected)

    def test_horizontal_and_is_tangent(self):
        vector = gs.random.rand(self.k_landmarks, self.m_ambient)
        point = self.space.random_point()
        tan = self.space.to_tangent(vector, point)
        horizontal = self.space.horizontal_projection(tan, point)

        horizontal = gs.stack([horizontal, vector])
        result = self.space.is_tangent(horizontal, point)
        expected = gs.array([True, False])

        self.assertAllClose(result, expected)

    def test_align(self):
        point, base_point = self.space.random_point(2)
        aligned = self.space.align(point, base_point)
        alignment = gs.matmul(Matrices.transpose(aligned), base_point)
        result = Matrices.is_symmetric(alignment)
        self.assertTrue(result)

    def test_align_vectorization(self):
        base_point = self.space.random_point()
        point = self.space.random_point(2)
        aligned = self.space.align(point, base_point)
        alignment = gs.matmul(Matrices.transpose(aligned), base_point)
        result = Matrices.is_symmetric(alignment)
        self.assertTrue(gs.all(result))

        base_point = self.space.random_point(2)
        point = self.space.random_point()
        aligned = self.space.align(point, base_point)
        alignment = gs.matmul(Matrices.transpose(aligned), base_point)
        result = Matrices.is_symmetric(alignment)
        self.assertTrue(gs.all(result))

    def test_inner_product_shape(self):
        vector = gs.random.rand(
            self.n_samples, self.k_landmarks, self.m_ambient)
        point = self.space.random_point()
        tan = self.space.to_tangent(vector, point)
        inner = self.space.ambient_metric.inner_product(tan, tan, point)
        self.assertAllClose(inner.shape, (self.n_samples,))

    def test_exp_and_belongs(self):
        vector = gs.random.rand(self.k_landmarks, self.m_ambient)
        point = self.space.random_point()
        tan = self.space.to_tangent(vector, point)
        exp = self.space.ambient_metric.exp(tan, point)
        result = self.space.belongs(exp)
        self.assertTrue(result)

        exp = self.space.ambient_metric.exp(gs.zeros_like(point), point)
        result = gs.isclose(point, exp)
        self.assertTrue(gs.all(result))

    def test_exp_and_belongs_vectorization(self):
        vector = gs.random.rand(
            self.n_samples, self.k_landmarks, self.m_ambient)
        point = self.space.random_point(self.n_samples)
        tan = self.space.to_tangent(vector, point)
        exp = self.space.ambient_metric.exp(tan, point)
        result = self.space.belongs(exp)
        self.assertTrue(gs.all(result))

        point = point[0]
        tan = self.space.to_tangent(vector, point)
        exp = self.space.ambient_metric.exp(tan, point)
        result = self.space.belongs(exp)
        self.assertTrue(gs.all(result))

    def test_log_and_exp(self):
        point, base_point = self.space.random_point(2)
        log = self.space.ambient_metric.log(point, base_point)
        result = self.space.is_tangent(log, base_point)
        self.assertTrue(result)

        exp = self.space.ambient_metric.exp(log, base_point)
        self.assertAllClose(exp, point)

    def test_exp_and_log(self):
        base_point = self.space.random_point()
        vector = gs.random.rand(self.k_landmarks, self.m_ambient)
        tangent_vec = self.space.to_tangent(vector, base_point)
        point = self.space.ambient_metric.exp(tangent_vec, base_point)
        log = self.space.ambient_metric.log(point, base_point)
        result = self.space.is_tangent(log, base_point)
        self.assertTrue(result)

        self.assertAllClose(tangent_vec, log)

    def test_log_vectorization(self):
        point = self.space.random_point(self.n_samples)
        base_point = self.space.random_point()
        log = self.space.ambient_metric.log(point, base_point)
        result = self.space.is_tangent(log, base_point)
        self.assertTrue(gs.all(result))

        exp = self.space.ambient_metric.exp(log, base_point)
        self.assertAllClose(exp, point)

        log = self.space.ambient_metric.log(base_point, point)
        result = self.space.is_tangent(log, point)
        self.assertTrue(gs.all(result))

        exp = self.space.ambient_metric.exp(log, point)
        expected = gs.stack([base_point] * self.n_samples)
        self.assertAllClose(exp, expected)

    def test_kendall_inner_product_shape(self):
        vector = gs.random.rand(
            self.n_samples, self.k_landmarks, self.m_ambient)
        point = self.space.random_point()
        tan = self.space.to_tangent(vector, point)
        inner = self.shape_metric.inner_product(tan, tan, point)
        self.assertAllClose(inner.shape, (self.n_samples,))

    def test_kendall_log_and_exp(self):
        point, base_point = self.space.random_point(2)
        expected = self.space.align(point, base_point)
        log = self.shape_metric.log(expected, base_point)
        result = self.space.is_horizontal(log, base_point)
        self.assertTrue(result)

        exp = self.shape_metric.exp(log, base_point)
        self.assertAllClose(exp, expected)

    def test_kendall_exp_and_log(self):
        base_point = self.space.random_point()
        vector = gs.random.rand(self.k_landmarks, self.m_ambient)
        tangent_vec = self.space.to_tangent(vector, base_point)
        point = self.shape_metric.exp(tangent_vec, base_point)
        log = self.shape_metric.log(point, base_point)
        result = self.space.is_tangent(log, base_point)
        self.assertTrue(result)

        expected = self.space.horizontal_projection(tangent_vec, base_point)
        self.assertAllClose(expected, log)

    def test_dist_extreme_case(self):
        point = self.space.projection(gs.eye(self.k_landmarks, self.m_ambient))
        result = self.shape_metric.dist(point, point)
        expected = 0.
        self.assertAllClose(result, expected)

    def test_dist(self):
        point, base_point = self.space.random_point(2)
        result = self.shape_metric.dist(point, base_point)
        log = self.shape_metric.log(point, base_point)
        expected = self.shape_metric.norm(log, base_point)
        self.assertAllClose(result, expected)

    def test_dist_vectorization(self):
        point = self.space.random_point(self.n_samples)
        base_point = self.space.random_point(self.n_samples)
        aligned = self.space.align(point, base_point)
        result = self.shape_metric.dist(aligned, base_point)
        log = self.shape_metric.log(aligned, base_point)
        expected = self.shape_metric.norm(log, base_point)
        self.assertAllClose(result, expected)

    def test_curvature_is_skew_operator(self):
        space = self.space
        base_point = space.random_point(2)
        vector = gs.random.rand(
            4, self.k_landmarks, self.m_ambient)
        tangent_vec_a = space.to_tangent(vector[:2], base_point)
        tangent_vec_b = space.to_tangent(vector[2:], base_point)

        result = self.shape_metric.curvature(
            tangent_vec_a, tangent_vec_a, tangent_vec_b, base_point)
        expected = gs.zeros_like(result)
        self.assertAllClose(result, expected)

    def test_curvature_bianchi_identity(self):
        space = self.space
        base_point = space.random_point()
        vector = gs.random.rand(
            3, self.k_landmarks, self.m_ambient)
        tangent_vec_a = space.to_tangent(vector[0], base_point)
        tangent_vec_b = space.to_tangent(vector[1], base_point)
        tangent_vec_c = space.to_tangent(vector[2], base_point)

        curvature_1 = self.shape_metric.curvature(
            tangent_vec_a, tangent_vec_b, tangent_vec_c, base_point)
        curvature_2 = self.shape_metric.curvature(
            tangent_vec_b, tangent_vec_c, tangent_vec_a, base_point)
        curvature_3 = self.shape_metric.curvature(
            tangent_vec_c, tangent_vec_a, tangent_vec_b, base_point)

        result = curvature_1 + curvature_2 + curvature_3
        expected = gs.zeros_like(result)
        self.assertAllClose(result, expected)

    def test_integrability_tensor(self):
        space = self.space
        base_point = space.random_point()
        vector = gs.random.rand(
            2, self.k_landmarks, self.m_ambient)
        tangent_vec_a = space.to_tangent(vector[0], base_point)
        tangent_vec_b = space.to_tangent(vector[1], base_point)
        result_ab = space.integrability_tensor(
            tangent_vec_a, tangent_vec_b, base_point)

        result = space.ambient_metric.inner_product(
            tangent_vec_b, result_ab, base_point)
        expected = 0.
        self.assertAllClose(result, expected)

        horizontal_b = space.horizontal_projection(tangent_vec_b, base_point)
        horizontal_a = space.horizontal_projection(tangent_vec_a, base_point)
        result = space.integrability_tensor(
            horizontal_a, horizontal_b, base_point)
        expected = -space.integrability_tensor(
            horizontal_b, horizontal_a, base_point)
        self.assertAllClose(result, expected)

        is_vertical = space.is_vertical(result, base_point)
        self.assertTrue(is_vertical)

        vertical_b = tangent_vec_b - horizontal_b
        result = space.integrability_tensor(
            horizontal_a, vertical_b, base_point)
        is_horizontal = space.is_horizontal(result, base_point)
        self.assertTrue(is_horizontal)

    def test_integrability_tensor2(self):
        space = self.space
        base_point = space.random_point()
        vector = gs.random.rand(
            2, self.k_landmarks, self.m_ambient)
        tangent_vec_x = space.to_tangent(vector[0], base_point)
        tangent_vec_e = space.to_tangent(vector[1], base_point)

        result = space.integrability_tensor2(
            tangent_vec_x, tangent_vec_e, base_point)
        expected = space.integrability_tensor(
            tangent_vec_x, tangent_vec_e, base_point)
        self.assertAllClose(result, expected)

    def test_kendall_directional_curvature(self):
        space = self.space
<<<<<<< HEAD
        metric = self.shape_metric
=======
        kendall = self.shape_metric
>>>>>>> accf4f2c
        n_samples = 4 * self.k_landmarks * self.m_ambient
        base_point = self.space.random_point(1)

        vec_a = gs.random.rand(n_samples, self.k_landmarks, self.m_ambient)
        tg_vec_a = space.to_tangent(space.center(vec_a), base_point)
        hor_a = space.horizontal_projection(tg_vec_a, base_point)

        vec_b = gs.random.rand(n_samples, self.k_landmarks, self.m_ambient)
        tg_vec_b = space.to_tangent(space.center(vec_b), base_point)
        hor_b = space.horizontal_projection(tg_vec_b, base_point)

        tidal_force = metric.directional_curvature(hor_a, hor_b, base_point)

        numerator = metric.inner_product(tidal_force, hor_b, base_point)
        denominator = \
            metric.inner_product(hor_a, hor_a, base_point) * \
            metric.inner_product(hor_b, hor_b, base_point) - \
            metric.inner_product(hor_a, hor_b, base_point) ** 2
        condition = ~gs.isclose(denominator, 0.)
        kappa = numerator[condition] / denominator[condition]
        kappa_direct = \
            metric.sectional_curvature(hor_a, hor_b, base_point)[condition]
        self.assertAllClose(kappa, kappa_direct)
        result = (kappa > 1.0 - 1e-12)
        self.assertTrue(gs.all(result))

<<<<<<< HEAD
    def test_integrability_tensor_derivatives_quotient_parallel(self):
        space = self.space
        scal = Matrices.frobenius_product

        base_point = space.random_point()
        vector = gs.random.rand(
            4, self.k_landmarks, self.m_ambient)
        tg_vec_0 = space.to_tangent(vector[0], base_point)
        hor_x = space.horizontal_projection(tg_vec_0, base_point)
        tg_vec_1 = space.to_tangent(vector[1], base_point)
        hor_y = space.horizontal_projection(tg_vec_1, base_point)
        tg_vec_2 = space.to_tangent(vector[2], base_point)
        hor_z = space.horizontal_projection(tg_vec_2, base_point)
        tg_vec_3 = space.to_tangent(vector[3], base_point)
        hor_h = space.horizontal_projection(tg_vec_3, base_point)

        nabla_x_a_y_a_x_y, a_x_a_y_a_x_y, nabla_x_a_x_y, a_y_a_x_y, a_x_y = \
            space.iterated_integrability_tensor_derivative_parallel(
                hor_x, hor_y, base_point)

        nabla_x_a_y_z, a_y_z = \
            space.integrability_tensor_derivative_parallel(
                hor_x, hor_y, hor_z, base_point)

        nabla_x_a_x_y_2, a_x_y_2 = \
            space.integrability_tensor_derivative_parallel(
                hor_x, hor_x, hor_y, base_point)
        self.assertAllClose(a_x_y, a_x_y_2)
        self.assertAllClose(nabla_x_a_x_y, nabla_x_a_x_y_2)

        nabla_x_a_y_x, a_y_x = \
            space.integrability_tensor_derivative_parallel(
                hor_x, hor_y, hor_x, base_point)

        nabla_x_a_z_y, a_z_y = \
            space.integrability_tensor_derivative_parallel(
                hor_x, hor_z, hor_y, base_point)
        self.assertAllClose(a_z_y, -a_y_z)
        self.assertAllClose(a_x_y, -a_y_x)

        # test scal(A_Y V, W)=0 with V = A_X Y and W = A_Y Z
        result = scal(a_y_a_x_y, a_y_z)
        self.assertAllClose(result, 0.0)

        # Test scal{\nabla^S_X (A_Y V)}{W}  + scal{A_Y V}{nabla_X W} =0
        # with V = A_X Y and W = A_Y Z
        result = scal(nabla_x_a_y_a_x_y, a_y_z) \
                 + scal(a_y_a_x_y, nabla_x_a_y_z)
        self.assertAllClose(result, 0.0)

        # test scal(A_Y V, W)=0 with V = A_X Y and W = A_Z H
        nabla_x_a_z_h, a_z_h \
            = space.integrability_tensor_derivative_parallel(
            hor_x, hor_z, hor_h, base_point)
        result = scal(a_y_a_x_y, a_z_h)
        self.assertAllClose(result, 0.0)

        result = scal(nabla_x_a_y_a_x_y, a_z_h) \
                 + scal(a_y_a_x_y, nabla_x_a_z_h)
        self.assertAllClose(result, 0.0)

        # Test \scal{\nabla^S_X (A_Y Z)}{Z} + \scal{A_Y Z}{ A_X Z} =0
        a_x_z = space.integrability_tensor(hor_x, hor_z, base_point)
        result = scal(nabla_x_a_y_z, hor_z) + scal(a_y_z, a_x_z)
        self.assertAllClose(result, 0.0)

        # Test \nabla_X^S ( A_Y Z) + \nabla_X^S ( A_Z Y) = 0
        result = nabla_x_a_y_z + nabla_x_a_z_y
        self.assertAllClose(result, 0.0)

        # Test \nabla_X^S ( A_X Y) + \nabla_X^S ( A_Y X) = 0
        result = nabla_x_a_x_y + nabla_x_a_y_x
        self.assertAllClose(result, 0.0)

        # test the identity \scal{\nabla^S_X (A_Y A_X Y)}{Z}
        #  + \scal{A_Y A_X Y}{ A_X Z} +  \scal{\nabla^S_X ( A_Y Z) }{A_X Y}
        #  + \scal{A_Y Z}{\nabla^S_X A_X Y} = 0
        result = scal(nabla_x_a_y_a_x_y, hor_z) \
                 + scal(a_y_a_x_y, a_x_z) + scal(nabla_x_a_y_z, a_x_y) \
                 + scal(a_y_z, nabla_x_a_x_y)
        self.assertAllClose(result, 0.0)

    def test_integrability_tensor_derivative(self):
        space = self.space
        scal = Matrices.frobenius_product

        base_point = space.random_point()
        vector = gs.random.rand(11, self.k_landmarks, self.m_ambient)
        tg_vec_0 = space.to_tangent(vector[0], base_point)
        hor_x = space.horizontal_projection(tg_vec_0, base_point)
        tg_vec_1 = space.to_tangent(vector[1], base_point)
        hor_y = space.horizontal_projection(tg_vec_1, base_point)
        tg_vec_2 = space.to_tangent(vector[2], base_point)
        hor_dy = space.horizontal_projection(tg_vec_2, base_point)
        tg_vec_3 = space.to_tangent(vector[3], base_point)
        hor_z = space.horizontal_projection(tg_vec_3, base_point)
        tg_vec_4 = space.to_tangent(vector[4], base_point)
        hor_dz = space.horizontal_projection(tg_vec_4, base_point)
        tg_vec_5 = space.to_tangent(vector[5], base_point)
        ver_v = space.vertical_projection(tg_vec_5, base_point)
        tg_vec_6 = space.to_tangent(vector[6], base_point)
        ver_dv = space.vertical_projection(tg_vec_6, base_point)
        tg_vec_7 = space.to_tangent(vector[7], base_point)
        hor_h = space.horizontal_projection(tg_vec_7, base_point)
        tg_vec_8 = space.to_tangent(vector[8], base_point)
        hor_dh = space.horizontal_projection(tg_vec_8, base_point)
        tg_vec_9 = space.to_tangent(vector[9], base_point)
        ver_w = space.vertical_projection(tg_vec_9, base_point)
        tg_vec_10 = space.to_tangent(vector[10], base_point)
        ver_dw = space.vertical_projection(tg_vec_10, base_point)

        # test particular case for q-parallel vector fields
        a_x_y = space.integrability_tensor(hor_x, hor_y, base_point)
        a_x_z = space.integrability_tensor(hor_x, hor_z, base_point)
        result, a_y_z = space.integrability_tensor_derivative(
            hor_x, hor_y, a_x_y, hor_z, a_x_z, base_point)
        expected, a_y_z_qp = \
            space.integrability_tensor_derivative_parallel(
                hor_x, hor_y, hor_z, base_point)
        self.assertAllClose(a_y_z, a_y_z_qp)
        self.assertAllClose(result, expected)

        # generate valid derivatives for nabla_X Y and nabla_X V
        nabla_x_y = hor_dy + a_x_y
        a_x_z = space.integrability_tensor(hor_x, hor_z, base_point)
        nabla_x_z = hor_dz + a_x_z
        a_x_v = space.integrability_tensor(hor_x, ver_v, base_point)
        nabla_x_v = ver_dv + a_x_v
        a_x_w = space.integrability_tensor(hor_x, ver_w, base_point)
        nabla_x_w = ver_dw + a_x_w

        # Test alternating property: \nabla_X ( A_Y Z + A_Z Y ) =0
        nabla_x_a_y_z, a_y_z = \
            space.integrability_tensor_derivative(
                hor_x, hor_y, nabla_x_y, hor_z, nabla_x_z, base_point)
        nabla_x_a_z_y, a_z_y = \
            space.integrability_tensor_derivative(
                hor_x, hor_z, nabla_x_z, hor_y, nabla_x_y, base_point)
        result = nabla_x_a_y_z + nabla_x_a_z_y
        self.assertAllClose(result, 0.0)

        # reversing horizontal and vertical
        # \nabla_X < A_Y Z, H > =0
        a_x_h = space.integrability_tensor(hor_x, hor_h, base_point)
        nabla_x_h = hor_dh + a_x_h
        result = scal(nabla_x_a_y_z, hor_h) + scal(a_y_z, nabla_x_h)
        self.assertAllClose(result, 0.0)

        # \nabla_X < A_Y V, W > =0
        nabla_x_a_y_v, a_y_v = \
            space.integrability_tensor_derivative(
                hor_x, hor_y, nabla_x_y, ver_v, nabla_x_v, base_point)
        result = scal(nabla_x_a_y_v, ver_w) + scal(a_y_v, nabla_x_w)
        self.assertAllClose(result, 0.0)

        # Skew-symmetry \nabla_X \scal{A_Y Z}{V} + nabla_X \scal{A_Y V}{Z}=0
        result = scal(nabla_x_a_y_z, ver_v) \
                 + scal(a_y_z, nabla_x_v) \
                 + scal(nabla_x_a_y_v, hor_z) \
                 + scal(a_y_v, nabla_x_z)
        self.assertAllClose(result, 0.0)

        # Test the optimized iterated_integrability_tensor_derivative_parallel
        # formula for nabla_x_v = nabla_X A_X Y = \dot A(X, X, 0, Y, V)
        nabla_x_v, ver_v = \
            space.integrability_tensor_derivative(
                hor_x, hor_x, gs.zeros_like(hor_x), hor_y, a_x_y, base_point)
        self.assertAllClose(ver_v, a_x_y)

        # nabla_X A_Y A_X Y = nabla_X A_Y V  = \dot A (X, Y, V,  V, nabla_X V)
        nabla_x_a_y_a_x_y, a_y_a_x_y = \
            space.integrability_tensor_derivative(
                hor_x, hor_y, ver_v, ver_v, nabla_x_v, base_point)
        a_x_a_y_a_x_y = \
            space.integrability_tensor(
                hor_x, a_y_a_x_y, base_point)

        nabla_x_a_y_a_x_y_qp, a_x_a_y_a_x_y_qp, nabla_x_v_qp, \
        a_y_a_x_y_qp, ver_v_qp = \
            space.iterated_integrability_tensor_derivative_parallel(
                hor_x, hor_y, base_point)
        self.assertAllClose(ver_v, ver_v_qp)
        self.assertAllClose(a_y_a_x_y, a_y_a_x_y_qp)
        self.assertAllClose(nabla_x_v, nabla_x_v_qp)
        self.assertAllClose(a_x_a_y_a_x_y, a_x_a_y_a_x_y_qp)
        self.assertAllClose(nabla_x_a_y_a_x_y, nabla_x_a_y_a_x_y_qp)

    def test_curvature_derivative_bianchi_identity(self):
        space = self.space
        metric = self.shape_metric

        base_point = space.random_point()
        vector = gs.random.rand(
            4, self.k_landmarks, self.m_ambient)
        tg_vec_0 = space.to_tangent(vector[0], base_point)
        hor_x = space.horizontal_projection(tg_vec_0, base_point)
        tg_vec_1 = space.to_tangent(vector[1], base_point)
        hor_y = space.horizontal_projection(tg_vec_1, base_point)
        tg_vec_2 = space.to_tangent(vector[2], base_point)
        hor_z = space.horizontal_projection(tg_vec_2, base_point)
        tg_vec_t = space.to_tangent(vector[3], base_point)

        term_x = metric.curvature_derivative(
            hor_x, hor_y, hor_z, tg_vec_t, base_point)
        term_y = metric.curvature_derivative(
            hor_y, hor_z, hor_x, tg_vec_t, base_point)
        term_z = metric.curvature_derivative(
            hor_z, hor_x, hor_y, tg_vec_t, base_point)

        result = term_x + term_y + term_z
        self.assertAllClose(result, 0.0)

    def test_curvature_derivative_is_skew_operator(self):
        space = self.space
        metric = self.shape_metric

        base_point = space.random_point()
        vector = gs.random.rand(3, self.k_landmarks, self.m_ambient)
        tg_vec_0 = space.to_tangent(vector[0], base_point)
        hor_x = space.horizontal_projection(tg_vec_0, base_point)
        tg_vec_1 = space.to_tangent(vector[1], base_point)
        hor_y = space.horizontal_projection(tg_vec_1, base_point)
        tg_vec_2 = space.to_tangent(vector[2], base_point)
        hor_z = space.horizontal_projection(tg_vec_2, base_point)

        result = metric.curvature_derivative(
            hor_x, hor_y, hor_y, hor_z, base_point)
        self.assertAllClose(result, 0.0)

    def test_directional_curvature_derivative(self):
        space = self.space
        metric = self.shape_metric

        base_point = space.random_point()
        vector = gs.random.rand(3, self.k_landmarks, self.m_ambient)
        tg_vec_0 = space.to_tangent(vector[0], base_point)
        hor_x = space.horizontal_projection(tg_vec_0, base_point)
        tg_vec_1 = space.to_tangent(vector[1], base_point)
        hor_y = space.horizontal_projection(tg_vec_1, base_point)

        # result derived from the curvature derivative (should be identical
        # to the implementation of directional_curvature_derivative method
        # in the Connection class
        expected = metric.curvature_derivative(
            hor_x, hor_x, hor_y, hor_y, base_point)

        # result of the optimized directional_curvature_derivative method from
        # the KendallShapeMetric class
        result_kendall_shape_metric = \
            metric.directional_curvature_derivative(
                hor_x, hor_y, base_point)
        self.assertAllClose(result_kendall_shape_metric, expected)

        # result of the generic directional_curvature_derivative method from
        # the class QuotientMetric
        result_quotient_metric = super(KendallShapeMetric, metric). \
            directional_curvature_derivative(
            hor_x, hor_y, base_point)
        self.assertAllClose(result_quotient_metric, expected)

        # result of the most generic directional_curvature_derivative method
        # relying on curvature_derivative from the Connection class
        from geomstats.geometry.quotient_metric import QuotientMetric
        result_connection = super(QuotientMetric, metric). \
            directional_curvature_derivative(
            hor_x, hor_y, base_point)
        self.assertAllClose(result_connection, expected)
=======
    def test_parallel_transport(self):
        space = self.space
        metric = self.shape_metric
        shape = (self.n_samples, self.k_landmarks, self.m_ambient)

        point = space.projection(gs.eye(4)[:, :3])
        tan_b = gs.random.rand(*shape)
        tan_b = space.to_tangent(tan_b, point)
        tan_b = space.horizontal_projection(tan_b, point)

        # use a vector orthonormal to tan_b
        tan_a = gs.random.rand(*shape)
        tan_a = space.to_tangent(tan_a, point)
        tan_a = space.horizontal_projection(tan_a, point)

        # orthonormalize and move to base_point
        tan_a -= gs.einsum(
            '...,...ij->...ij',
            metric.inner_product(tan_a, tan_b, point) / metric.squared_norm(
                tan_b, point), tan_b)
        tan_b = gs.einsum('...ij,...->...ij', tan_b,
                          1. / metric.norm(tan_b, point))
        tan_a = gs.einsum('...ij,...->...ij', tan_a,
                          1. / metric.norm(tan_a, point))

        transported = metric.parallel_transport(
            tan_a, tan_b, point, n_steps=100, step='rk4')
        end_point = metric.exp(tan_b, point)
        result = metric.norm(transported, end_point)
        expected = metric.norm(tan_a, point)
        self.assertAllClose(result, expected)

        is_tangent = space.is_tangent(transported, end_point)
        is_horizontal = space.is_horizontal(transported, end_point)
        self.assertTrue(gs.all(is_tangent))
        self.assertTrue(gs.all(is_horizontal))
>>>>>>> accf4f2c
<|MERGE_RESOLUTION|>--- conflicted
+++ resolved
@@ -393,11 +393,7 @@
 
     def test_kendall_directional_curvature(self):
         space = self.space
-<<<<<<< HEAD
         metric = self.shape_metric
-=======
-        kendall = self.shape_metric
->>>>>>> accf4f2c
         n_samples = 4 * self.k_landmarks * self.m_ambient
         base_point = self.space.random_point(1)
 
@@ -424,7 +420,6 @@
         result = (kappa > 1.0 - 1e-12)
         self.assertTrue(gs.all(result))
 
-<<<<<<< HEAD
     def test_integrability_tensor_derivatives_quotient_parallel(self):
         space = self.space
         scal = Matrices.frobenius_product
@@ -692,7 +687,7 @@
             directional_curvature_derivative(
             hor_x, hor_y, base_point)
         self.assertAllClose(result_connection, expected)
-=======
+
     def test_parallel_transport(self):
         space = self.space
         metric = self.shape_metric
@@ -729,4 +724,3 @@
         is_horizontal = space.is_horizontal(transported, end_point)
         self.assertTrue(gs.all(is_tangent))
         self.assertTrue(gs.all(is_horizontal))
->>>>>>> accf4f2c
