--- conflicted
+++ resolved
@@ -258,7 +258,6 @@
             expected = self.space.frobenius_product(mat, mat) ** .5
             self.assertAllClose(result, expected)
 
-<<<<<<< HEAD
     def test_flatten_reshape(self):
         matrix_list = self.space_nonsquare.random_point(n_samples=1)
         result = self.space_nonsquare.reshape(
@@ -269,7 +268,7 @@
         result = self.space_nonsquare.reshape(
             self.space_nonsquare.flatten(matrix_list))
         self.assertAllClose(result, matrix_list)
-=======
+
     def test_diagonal(self):
         mat = gs.eye(3)
         result = Matrices.diagonal(mat)
@@ -280,4 +279,4 @@
         result = Matrices.diagonal(mat)
         expected = gs.ones((2, 3))
         self.assertAllClose(result, expected)
->>>>>>> 55d2e3ed
+        