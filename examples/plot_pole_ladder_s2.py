--- conflicted
+++ resolved
@@ -38,11 +38,7 @@
         tangent_vec_a,
         tangent_vec_b,
         base_point,
-<<<<<<< HEAD
-        n_ladders=N_STEPS,
-=======
         n_rungs=N_STEPS,
->>>>>>> 023d68f4
         return_geodesics=True)
 
     pole_ladder = ladder['transported_tangent_vec']
