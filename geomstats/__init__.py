--- conflicted
+++ resolved
@@ -1,10 +1,6 @@
 """Import main modules."""
 
-<<<<<<< HEAD
-__version__ = "2.4.0"
-=======
 __version__ = "2.4.1"
->>>>>>> 60dedbc6
 
 import geomstats._backend
 import geomstats._logging
