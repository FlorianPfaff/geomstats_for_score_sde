--- conflicted
+++ resolved
@@ -39,13 +39,6 @@
                         - 1. / 362880.]
 
 
-<<<<<<< HEAD
-def embed(rotation, translation, output_shape, constant=1.):
-    r"""Embed rotation, translation couples into n+1 square matrices.
-
-    Construct a block matrix of size :math: `n + 1 \times n + 1` of the form
-    ((R, t), (0, c)).
-=======
 def homogeneous_representation(
         rotation, translation, output_shape, constant=1.):
     r"""Embed rotation, translation couples into n+1 square matrices.
@@ -57,7 +50,6 @@
 
     where :math: `R` is a square matrix, :math: `t` a vector of size
     :math: `n`, and :math: `c` a constant (either 0 or 1 should be used).
->>>>>>> ff602c03
 
     Parameters
     ----------
@@ -69,22 +61,13 @@
         Desired output shape. This is need for vectorization.
     constant : float
         Constant to use at the last line and column of the square matrix.
-<<<<<<< HEAD
-        Optional, default: 1
-=======
         Optional, default: 1.
->>>>>>> ff602c03
 
     Returns
     -------
     mat: array-like, shape=[..., n + 1, n + 1]
-<<<<<<< HEAD
-        Squre Matrix of size n + 1. It can represent an element of the
-        special euclidean group of Lie algebra.
-=======
         Square Matrix of size n + 1. It can represent an element of the
         special euclidean group or its Lie algebra.
->>>>>>> ff602c03
     """
     mat = gs.concatenate((rotation, translation[..., None]), axis=-1)
     last_line = gs.zeros(output_shape)[..., -1]
@@ -112,19 +95,9 @@
         self.rotations = SpecialOrthogonal(n=n)
         self.translations = Euclidean(dim=n)
         self.n = n
-<<<<<<< HEAD
 
         self.left_canonical_metric = \
             SpecialEuclideanMatrixCannonicalLeftMetric(group=self)
-=======
-        self.dim = int((n * (n + 1)) / 2)
-        translation_mask = gs.hstack([
-            gs.ones((self.n,) * 2), 2 * gs.ones((self.n, 1))])
-        translation_mask = gs.concatenate(
-            [translation_mask, gs.zeros((1, self.n + 1))], axis=0)
-        self.translation_mask = translation_mask
-        self.lie_algebra = SpecialEuclideanMatrixLieAlgebra(n=n)
->>>>>>> ff602c03
 
     def get_identity(self):
         """Return the identity matrix."""
@@ -185,12 +158,8 @@
         output_shape = (
             (n_samples, self.n + 1, self.n + 1) if n_samples != 1
             else (self.n + 1, ) * 2)
-<<<<<<< HEAD
-        random_point = embed(random_rotation, random_translation, output_shape)
-=======
         random_point = homogeneous_representation(
             random_rotation, random_translation, output_shape)
->>>>>>> ff602c03
         return random_point
 
     @classmethod
@@ -207,12 +176,8 @@
         translation = point[..., :n, -1]
         translation = gs.einsum(
             '...ij,...j->...i', transposed_rot, translation)
-<<<<<<< HEAD
-        return embed(transposed_rot, -translation, point.shape)
-=======
         return homogeneous_representation(
             transposed_rot, -translation, point.shape)
->>>>>>> ff602c03
 
 
 class _SpecialEuclideanVectors(LieGroup):
@@ -357,11 +322,7 @@
         trans_vec = vec[..., self.rotations.dim:]
 
         rot_mat = self.rotations.matrix_from_rotation_vector(rot_vec)
-<<<<<<< HEAD
-        return embed(rot_mat, trans_vec, output_shape)
-=======
         return homogeneous_representation(rot_mat, trans_vec, output_shape)
->>>>>>> ff602c03
 
     @geomstats.vectorization.decorator(
         ['else', 'vector', 'vector'])
@@ -1020,11 +981,7 @@
         super(SpecialEuclideanMatrixLieAlgebra, self).__init__(dim, n)
 
         self.skew = SkewSymmetricMatrices(n)
-<<<<<<< HEAD
-        basis = embed(
-=======
         basis = homogeneous_representation(
->>>>>>> ff602c03
             self.skew.basis,
             gs.zeros((self.skew.dim, n)), (self.skew.dim, n + 1, n + 1), 0.)
         basis = list(basis)
@@ -1081,12 +1038,8 @@
         """
         rotation = mat[..., :self.n, :self.n]
         skew = SkewSymmetricMatrices.projection(rotation)
-<<<<<<< HEAD
-        return embed(skew, mat[..., :self.n, self.n], mat.shape, 0.)
-=======
         return homogeneous_representation(
             skew, mat[..., :self.n, self.n], mat.shape, 0.)
->>>>>>> ff602c03
 
     def basis_representation(self, matrix_representation):
         """Calculate the coefficients of given matrix in the basis.
