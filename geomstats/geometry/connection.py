--- conflicted
+++ resolved
@@ -357,16 +357,6 @@
 
         References
         ----------
-<<<<<<< HEAD
-        .. [LP2013b] Marco Lorenzi, Xavier Pennec. Efficient Parallel Transport
-          of Deformations in Time Series of Images: from Schild's to
-          Pole Ladder.Journal of Mathematical Imaging and Vision, Springer
-          Verlag, 2013, 50 (1-2), pp.5-17. ⟨10.1007/s10851-013-0470-3⟩
-
-        .. [GP2020] Nicolas Guigui, Xavier Pennec. Numerical Accuracy of
-          Ladder Schemes for Parallel Transport on Manifolds. 2020.
-          ⟨hal-02894783⟩
-=======
         .. [LP2013b] Lorenzi, Marco, and Xavier Pennec. “Efficient Parallel
         Transport of Deformations in Time Series of Images: From Schild to
         Pole Ladder.” Journal of Mathematical Imaging and Vision 50, no. 1
@@ -377,7 +367,6 @@
         of Ladder Schemes for Parallel Transport on Manifolds.”
         Foundations of Computational Mathematics, June 18, 2021.
         https://doi.org/10.1007/s10208-021-09515-x.
->>>>>>> ff068684
         """
         geomstats.errors.check_integer(n_rungs, 'n_rungs')
         if alpha < 1:
@@ -415,32 +404,26 @@
             base_point):
         r"""Compute the curvature.
 
-<<<<<<< HEAD
         For three vectors fields :math: `X|_P = tangent_vec_a,
         Y|_P = tangent_vec_b, Z|_P = tangent_vec_c` with tangent vector
         specified in argument at the base point :math: `P`,
         the curvature is defined by :math: `R(X,Y)Z = \nabla_{[X,Y]}Z
-=======
-        For three tangent vectors at a base point :math:`X,Y,Z`,
-        the curvature is defined by
-        :math:`R(X, Y)Z = \nabla_{[X,Y]}Z
->>>>>>> ff068684
         - \nabla_X\nabla_Y Z + \nabla_Y\nabla_X Z`.
 
         Parameters
         ----------
-        tangent_vec_a : array-like, shape=[..., dim]
-            Tangent vector at `base_point`.
-        tangent_vec_b : array-like, shape=[..., dim]
-            Tangent vector at `base_point`.
-        tangent_vec_c : array-like, shape=[..., dim]
-            Tangent vector at `base_point`.
-        base_point :  array-like, shape=[..., dim]
-            Base-point on the manifold.
-
-        Returns
-        -------
-        curvature : array-like, shape=[..., dim]
+        tangent_vec_a : array-like, shape=[..., {dim, [n, m]}]
+            Tangent vector at `base_point`.
+        tangent_vec_b : array-like, shape=[..., {dim, [n, m]}]
+            Tangent vector at `base_point`.
+        tangent_vec_c : array-like, shape=[..., {dim, [n, m]}]
+            Tangent vector at `base_point`.
+        base_point :  array-like, shape=[..., {dim, [n, m]}]
+            Point on the group. Optional, default is the identity.
+
+        Returns
+        -------
+        curvature : array-like, shape=[..., {dim, [n, m]}]
             Tangent vector at `base_point`.
         """
         raise NotImplementedError('The curvature is not implemented.')
@@ -449,17 +432,11 @@
             self, tangent_vec_a, tangent_vec_b, base_point):
         """Compute the directional curvature (tidal force operator).
 
-<<<<<<< HEAD
         For two vectors fields :math: `X|_P = tangent_vec_a`, and :math:
         `Y|_P = tangent_vec_b` with tangent vector specified in argument at
         the base point :math: `P`, the directional curvature, better known
         in relativity as the tidal force operator, is defined by
         :math: `R_Y(X) = R(Y,X)Y`.
-=======
-        For two tangent vectors at a base point :math:`X,Y`, the directional
-        curvature, better known in relativity as the tidal force operator,
-        is defined by :math:`R_X(Y) = R(X,Y)X`.
->>>>>>> ff068684
 
         Parameters
         ----------
@@ -491,43 +468,16 @@
 
         Parameters
         ----------
-        tangent_vec_a : array-like, shape=[..., dim]
-            Tangent vector at `base_point`.
-        tangent_vec_b : array-like, shape=[..., dim]
-            Tangent vector at `base_point`.
-        tangent_vec_c : array-like, shape=[..., dim]
-            Tangent vector at `base_point`.
-        tangent_vec_d : array-like, shape=[..., dim]
-            Tangent vector at `base_point`.
-        base_point : array-like, shape=[..., dim]
-            Base-point on the manifold.
-
-        Returns
-        -------
-        curvature_derivative : array-like, shape=[..., dim]
-            Tangent vector at `base-point`.
-        """
-        raise NotImplementedError('The curvature derivative is not '
-                                  'implemented.')
-
-    def directional_curvature_derivative(
-            self, tangent_vec_a, tangent_vec_b, base_point=None):
-        r"""Compute the covariant derivative of the directional curvature.
-
-        For two vectors fields :math: `X|_P = tangent_vec_a, Y|_P =
-        tangent_vec_b` with tangent vector value specified in argument at the
-        base point `P`, the covariant derivative (in the direction 'X')
-        :math: `(\nabla_X R_Y)(X) |_P = (\nabla_X R)(Y, X) Y |_P` of the
-        directional curvature (in the direction `Y`)
-        :math: `R_Y(X) = R(Y, X) Y`  is a quadratic tensor in 'X' and 'Y' that
-        plays an important role in the computation of the moments of the
-        empirical Fréchet mean [Pennec]_.
-
-        Parameters
-        ----------
-        tangent_vec_a : array-like, shape=[..., dim]
-            Tangent vector at `base_point`.
-        tangent_vec_b : array-like, shape=[..., dim]
+        tangent_vec_a : array-like, shape=[..., {dim, [n, m]}]
+            Tangent vector at `base_point`.
+        tangent_vec_b : array-like, shape=[..., {dim, [n, m]}]
+            Tangent vector at `base_point`.
+        base_point :  array-like, shape=[..., {dim, [n, m]}]
+            Point on the group. Optional, default is the identity.
+
+        Returns
+        -------
+        directional_curvature : array-like, shape=[..., {dim, [n, m]}]
             Tangent vector at `base_point`.
         base_point : array-like, shape=[..., dim]
             Base-point on the manifold.
@@ -642,31 +592,17 @@
 
         Parameters
         ----------
-<<<<<<< HEAD
-        tangent_vec_a : array-like, shape=[..., dim]
+        tangent_vec_a : array-like, shape=[..., {dim, [n, m]}]
             Tangent vector at base point to be transported.
-        tangent_vec_b : array-like, shape=[..., dim]
+        tangent_vec_b : array-like, shape=[..., {dim, [n, m]}]
             Tangent vector at base point, along which the parallel transport
             is computed.
-        base_point : array-like, shape=[..., dim]
-            Point on the hypersphere.
-
-        Returns
-        -------
-        transported_tangent_vec: array-like, shape=[..., dim]
-=======
-        tangent_vec_a : array-like, shape=[..., {dim, [n, n]}]
-            Tangent vector at base point to be transported.
-        tangent_vec_b : array-like, shape=[..., {dim, [n, n]}]
-            Tangent vector at base point, along which the parallel transport
-            is computed.
-        base_point : array-like, shape=[..., {dim, [n, n]}]
+        base_point : array-like, shape=[..., {dim, [n, m]}]
             Point on the manifold.
 
         Returns
         -------
-        transported_tangent_vec: array-like, shape=[..., {dim, [n, n]}]
->>>>>>> ff068684
+        transported_tangent_vec: array-like, shape=[..., {dim, [n, m]}]
             Transported tangent vector at `exp_(base_point)(tangent_vec_b)`.
         """
         raise NotImplementedError(
